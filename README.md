--- conflicted
+++ resolved
@@ -70,9 +70,6 @@
   251392K SYSTEM  252056464 BASIC BYTES FREE
 
 READY.
-<<<<<<< HEAD
-load "http://www.vintage-interpreter.net/bcg/superstartrek.bas"
-=======
 print "Hello World"
 Hello World
 
@@ -87,7 +84,6 @@
 Hello World
 
 load "http://www.vintage-basic.net/bcg/superstartrek.bas"
->>>>>>> 776c1073
 run
                                     ,------*------,
                     ,-------------   '---  ------'
