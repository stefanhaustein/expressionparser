package net.tidej.expressionparser;

import java.util.ArrayList;
import java.util.HashMap;
import java.util.HashSet;
import java.util.List;
import java.util.Scanner;
import java.util.regex.Pattern;

/**
 * A simple configurable expression parser.
 */
public class ExpressionParser<T> {

  /**
   * Called by the expression parser, needs to be implemented by the user. May process
   * the expressions directly or build a tree. Abstract class instead of an interface
   * to avoid the need to implement methods that never trigger for a given syntax.
   */
<<<<<<< HEAD
  public static class Processor<T> {
    /** Called when an infix operator with the given name is parsed. */
    public T infix(String name, T left, T right) {
      throw new UnsupportedOperationException("infix(" + name + ", " + left + ", " + right + ')');
    }

    /** Called when an implicit operator is parsed. */
    public T implicit(T left, T right) {
      throw new UnsupportedOperationException("implicit(" + left + ", " + right + ')');
    }

    /** Called when a prefix operator with the given name is parsed. */
    public T prefix(String name, T argument) {
      throw new UnsupportedOperationException("prefix(" + name + ", " + argument + ')');
    }

    /** Called when a suffix operator with the given name is parsed. */
    public T suffix(String name, T argument) {
      throw new UnsupportedOperationException("suffix(" + name + ", " + argument + ')');
    }

    /** Called when the given number literal is parsed. */
    public T number(String value) {
      throw new UnsupportedOperationException("number(" + value + ")");
    }

    /** Called when the given (quoted) string literal is parsed. */
    public T string(String value) {
      throw new UnsupportedOperationException("string(" + value + ')');
    }
=======
  public interface Processor<T> {
    /** Called when an infixOperator operator with the given name is parsed. */
    T infixOperator(String name, T left, T right);

    /** Called when a prefixOperator operator with the given name is parsed. */
    T prefixOperator(String name, T argument);

    /** Called when a suffixOperator operator with the given name is parsed. */
    T suffixOperator(String name, T argument);

    /** Called when the given numberl literal is parsed. */
    T numberLiteral(String value);

    /** Called when the given (quoted) stringLiteral literal is parsed. */
    T stringLiteral(char quote, String value);

    /** Called when a primary primarySymbol is parsed */
    T primarySymbol(String value);
>>>>>>> 39566869

    /** Called when the given identifier is parsed. */
    public T identifier(String name) {
      throw new UnsupportedOperationException("identifier(" + name + ')');
    }

    /** Called when a group with the given opening bracket and elements is parsed. */
    public T group(String paren, List<T> elements) {
      throw new UnsupportedOperationException("group(" + paren + ", " + elements + ')');
    };

    /**
     * Called when a bracked registered for calls following an identifier is parsed.
     * Useful to avoid apply(indentifier(identifier), bracket, arguments) in simple cases,
     * see calculator example.
     */
    public T call(String identifier, String bracket, List<T> arguments) {
      throw new UnsupportedOperationException(
          "call(" + identifier + ", " + bracket + ", " + arguments + ")");
    }

    /** Called when an argument list with the given base, opening bracket and elements is parsed. */
    public T apply(T base, String bracket, List<T> arguments) {
      throw new UnsupportedOperationException(
          "apply(" + base+ ", " + bracket + ", " + arguments + ")");
    }
  }

  public enum OperatorType {
    INFIX, INFIX_RTL, PREFIX, SUFFIX
  }

  private final HashSet<String> primarySymbols = new HashSet<>();
  private final HashMap<String, String[]> calls = new HashMap<>();
  private final HashMap<String, Boolean> allSymbols = new HashMap<>();

  private final ArrayList<Operators> precedenceList = new ArrayList<>();
  private final Processor<T> processor;
  private int implicitOperatorPrecedence = -1;

  public static String unquote(String s) {
    StringBuilder sb = new StringBuilder();
    int len = s.length() - 1;
    for (int i = 1; i < len; i++) {
      char c = s.charAt(i);
      if (c == '\\') {
        c = s.charAt(++i);
        switch(c) {
          case 'b': sb.append('\b'); break;
          case 'f': sb.append('\f'); break;
          case 'n': sb.append('\n'); break;
          case 't': sb.append('\t'); break;
          case 'r': sb.append('\r'); break;
          default:
            sb.append(c);
        }
      } else {
        sb.append(c);
      }
    }
    return sb.toString();
  }

  public ExpressionParser(Processor<T> processor) {
    this.processor = processor;
  }

  /**
   * Adds "apply" brackets with the given precedence. Used for function calls or array element access.
   */
  public void addApplyBrackets(int precedence, String open, String separator, String close) {
    operators(precedence).apply.put(addSymbol(open, false),
        new String[] {addSymbol(separator, false), addSymbol(close, false)});
  }

  /**
   * Adds "call" brackets, parsed eagerly after identifiers.
   */
  public void addCallBrackets(String open, String separator, String close) {
    calls.put(addSymbol(open, false),
        new String[]{addSymbol(separator, false), addSymbol(close, false)});
  }

  /**
   * Adds grouping with the given precedence. If the separator is null, only a single element
   * will be permitted. If the separator is empty, whitespace will be sufficient for element
   * separation. Used for parsing lists or overriding the operator precedence (typically with
   * parens and a null separator).
   */
  public ExpressionParser<T> addGroupBrackets(
      int precedence, String open, String separator, String close) {
    operators(precedence).group.put(addSymbol(open, true),
        new String[] {addSymbol(separator, false), addSymbol(close, false)});
    return this;
  }

  public void addPrimarySymbols(String... names) {
    for (String name : names) {
      primarySymbols.add(addSymbol(name, false));
    }
  }

    /**
   * Add prefixOperator, infixOperator or postfix operators with the given precedence.
   */
  public void addOperators(OperatorType type, int precedence, String... names) {
    HashSet<String> set = operators(precedence).get(type);
    for (String name : names) {
      set.add(addSymbol(name, type == OperatorType.PREFIX));
    }
  }

  /**
   * Used to keep track of all registered operators / symbols and whether they may occur in
   * a non-prefixOperator position.
   */
  private String addSymbol(String symbol, boolean prefix) {
    if (symbol != null && (!allSymbols.containsKey(symbol) || !prefix)) {
      allSymbols.put(symbol, prefix);
    }
    return symbol;
  }

  private Operators operators(int precedence) {
    while (precedenceList.size() <= precedence) {
      precedenceList.add(new Operators());
    }
    return precedenceList.get(precedence);
  }

  public void setImplicitOperatorPrecedence(int precedence) {
    implicitOperatorPrecedence = precedence;
    if (precedence > 0) {
      operators(precedence);
    }
  }

  /**
   * Returns all symbols registered via add...Operator and add...Bracket calls.
   * Useful for tokenizer construction.
   */
  public Iterable<String> getSymbols() {
    return allSymbols.keySet();
  }

  /**
   * Parse the given expression using a simple StreamTokenizer-based parser.
   * Leftover tokens will cause an exception.
   */
  public T parse(String expr) {
    Tokenizer tokenizer = new Tokenizer(new Scanner(expr), getSymbols());
    tokenizer.nextToken();
    T result = parse(tokenizer);
    if (tokenizer.currentType != Tokenizer.TokenType.EOF) {
      throw new RuntimeException("Leftover token: " + tokenizer);
    }
    return result;
  }

  /**
   * Parse an expression from the given tokenizer. Leftover tokens will be ignored and
   * may be handled by the caller.
   */
  public T parse(Tokenizer tokenizer) {
    return parseOperator(tokenizer, 0);
  }

  private T parseOperator(Tokenizer tokenizer, int precedence) {
    if (precedence >= precedenceList.size()) {
      return parsePrimary(tokenizer);
    }
    Operators operators = operators(precedence);

    // Prefix

<<<<<<< HEAD
    String candidate = tokenizer.currentValue;
    if (operators.prefix.contains(candidate)) {
      tokenizer.nextToken();
      return processor.prefix(candidate, parseOperator(tokenizer, precedence));
=======
    Operators operators = operators(precedence);
    String operator = currentOperator(tokenizer);
    if (operators.operators[OperatorType.PREFIX.ordinal()].contains(operator)) {
      tokenizer.nextToken();
      return processor.prefixOperator(operator, parseOperator(tokenizer, precedence));
>>>>>>> 39566869
    }
    if (operators.group.containsKey(candidate)) {
      tokenizer.nextToken();
      String[] grouping = operators.group.get(candidate);
      return processor.group(candidate, parseList(tokenizer, grouping[0], grouping[1]));
    }

    // Recursion
    T result = parseOperator(tokenizer, precedence + 1);

<<<<<<< HEAD
    // Infix (including implicit)

    candidate = tokenizer.currentValue;

    if (operators.infixRtl.contains(candidate)) {
      tokenizer.nextToken();
      return processor.infix(candidate, result, parseOperator(tokenizer, precedence));
    }

    while (operators.infix.contains(candidate)
        || (precedence == implicitOperatorPrecedence && !candidate.isEmpty()
          && allSymbols.get(candidate) != Boolean.FALSE)) {
      if (operators.infix.contains(candidate)) {
        tokenizer.nextToken();
        T right = parseOperator(tokenizer, precedence + 1);
        result = processor.infix(candidate, result, right);
      } else {
        T right = parseOperator(tokenizer, precedence + 1);
        result = processor.implicit(result, right);
      }
      candidate = tokenizer.currentValue;
=======
    if (operators.get(OperatorType.INFIX_RTL).contains(operator)) {
      tokenizer.nextToken();
      return processor.infixOperator(operator, result, parseOperator(tokenizer, precedence));
    }

    while (operators.get(OperatorType.INFIX).contains(operator)) {
      tokenizer.nextToken();
      T right = parseOperator(tokenizer, precedence + 1);
      result = processor.infixOperator(operator, result, right);
      operator = currentOperator(tokenizer);
>>>>>>> 39566869
    }

    // Suffix

<<<<<<< HEAD
    while (operators.suffix.contains(candidate) || operators.apply.containsKey(candidate)) {
      tokenizer.nextToken();
      if (operators.suffix.contains(candidate)) {
        result = processor.suffix(candidate, result);
      } else {
        String[] apply = operators.apply.get(candidate);
        result = processor.apply(result, candidate, parseList(tokenizer, apply[0], apply[1]));
=======
    while (operators.apply.containsKey(operator) ||
        operators.get(OperatorType.SUFFIX).contains(operator)) {
      tokenizer.nextToken();
      if (operators.apply.containsKey(operator)) {
        String[] apply = operators.apply.get(operator);
        result = processor.apply(result, operator, parseList(tokenizer, apply[0], apply[1]));
      } else {
        result = processor.suffixOperator(operator, result);
>>>>>>> 39566869
      }
      candidate = tokenizer.currentValue;
    }
    return result;
  }

  // Precondition: Opening paren consumed
  // Postcondition: Closing paren consumed
  List<T> parseList(Tokenizer tokenizer, String separator, String close) {
    ArrayList<T> elements = new ArrayList<>();
    if (!tokenizer.currentValue.equals(close)) {
      while (true) {
        elements.add(parse(tokenizer));
        String op = tokenizer.currentValue;
        if (op.equals(close)) {
          break;
        }
        if (separator == null) {
          throw new ParsingException("Closing bracket " + close + " expected at " + tokenizer,
              tokenizer.currentPosition, null);
        }
        if (!separator.isEmpty()) {
          if (!op.equals(separator)) {
            throw new ParsingException("List separator " + separator + " or closing paren " + close
                + " expected at " + tokenizer, tokenizer.currentPosition, null);
          }
          tokenizer.nextToken();  // separator
        }
      }
    }
    tokenizer.nextToken();  // closing paren
    return elements;
  }

  T parsePrimary(Tokenizer tokenizer) {
    T result;
    switch (tokenizer.currentType) {
      case NUMBER:
        result = processor.numberLiteral(tokenizer.currentValue);
        tokenizer.nextToken();
        break;
      case IDENTIFIER:
        String identifier = tokenizer.currentValue;
        tokenizer.nextToken();
        if (calls.containsKey(tokenizer.currentValue)) {
          String openingBracket = tokenizer.currentValue;
          String[] call = calls.get(openingBracket);
          tokenizer.nextToken();
          result = processor.call(identifier, openingBracket, parseList(tokenizer, call[0], call[1]));
        } else {
          result = processor.identifier(identifier);
        }
        break;
      case STRING:
<<<<<<< HEAD
        result = processor.string(tokenizer.currentValue);
=======
        result = processor.stringLiteral(tokenizer.currentQuote, tokenizer.currentValue);
>>>>>>> 39566869
        tokenizer.nextToken();
        break;
      case SYMBOL:
        if (primarySymbols.contains(tokenizer.currentValue)) {
          result = processor.primarySymbol(tokenizer.currentValue);
          tokenizer.nextToken();
          break;
        }  // Fall-through intended.
      default:
        throw new ParsingException("Unexpected token type " + tokenizer, tokenizer.currentPosition, null);
    }
    return result;
  }

  private static class Operators {
    HashSet<String>[] operators = new HashSet[]{
        new HashSet<>(), new HashSet<>(),
        new HashSet<>(), new HashSet<>()};
    HashMap<String, String[]> group = new HashMap<>();
    HashMap<String, String[]> apply = new HashMap<>();

    private HashSet<String> get(OperatorType type) {
      return operators[type.ordinal()];
    }
  }

  public static class ParsingException extends RuntimeException {
    final public int position;
    public ParsingException(String text, int position, Exception base) {
      super(text, base);
      this.position = position;
    }
  }

  /** 
   * A simple tokenizer utilizing java.util.Scanner.
   */
  public static class Tokenizer {
    public static final Pattern DEFAULT_NUMBER_PATTERN = Pattern.compile(
        "\\G\\s*\\d+(\\.\\d*)?([eE][+-]?\\d+)?");

    public static final Pattern DEFAULT_IDENTIFIER_PATTERN = Pattern.compile(
        "\\G\\s*\\p{IsAlphabetic}[\\p{IsAlphabetic}\\d]*");

    public static final Pattern DEFAULT_STRING_PATTERN = Pattern.compile(
        // "([^"\\]*(\\.[^"\\]*)*)"|\'([^\'\\]*(\\.[^\'\\]*)*)\'
        "\"([^\"\\\\]*(\\\\.[^\"\\\\]*)*)\"|\\'([^\\'\\\\]*(\\\\.[^\\'\\\\]*)*)\\'");
    public static final Pattern DEFAULT_END_PATTERN = Pattern.compile("\\G\\s*\\Z");

    public enum TokenType {
      BOF, IDENTIFIER, SYMBOL, NUMBER, STRING, EOF
    }

    public Pattern numberPattern = DEFAULT_NUMBER_PATTERN;
    public Pattern identifierPattern = DEFAULT_IDENTIFIER_PATTERN;
    public Pattern stringPattern = DEFAULT_STRING_PATTERN;
    public Pattern endPattern = DEFAULT_END_PATTERN;
    public Pattern symbolPattern;

    public int currentPosition = 0;
    public String currentValue = "";
    public TokenType currentType = TokenType.BOF;

    protected final Scanner scanner;

    public Tokenizer(Scanner scanner, Iterable<String> symbols) {
      this.scanner = scanner;
      StringBuilder sb = new StringBuilder("\\G\\s*(");
      for (String symbol: symbols) {
        sb.append(Pattern.quote(symbol)).append('|');
      }
      sb.setCharAt(sb.length() - 1, ')');
      symbolPattern = Pattern.compile(sb.toString());
    }

    public void nextToken() {
      if (currentType == TokenType.EOF) {
        return;
      }
      String value;
      if ((value = scanner.findWithinHorizon(identifierPattern, 0)) != null) {
        currentType = TokenType.IDENTIFIER;
      } else if ((value = scanner.findWithinHorizon(numberPattern, 0)) != null) {
        currentType = TokenType.NUMBER;
      } else if ((value = scanner.findWithinHorizon(stringPattern, 0)) != null) {
        currentType = TokenType.STRING;
      } else if ((value = scanner.findWithinHorizon(symbolPattern, 0)) != null) {
        currentType = TokenType.SYMBOL;
      } else if ((value = scanner.findWithinHorizon(endPattern, 0)) != null) {
        currentType = TokenType.EOF;
      } else if (scanner.ioException() != null) {
        throw new RuntimeException(scanner.ioException());
      } else {
        throw new ParsingException("Unrecognized Token at position " + currentPosition + ": " +
          scanner.findWithinHorizon("\\s*.?.?.?.?.?.?.?.?.?.?.?.?.?.?.?.?.?.?.?.?", 0),
            currentPosition, null);
      }
      currentPosition += value.length();
      currentValue = value.trim();
    }

    @Override
    public String toString() {
      return currentType + " " + currentValue + " position: " + currentPosition;
    }
  }
}<|MERGE_RESOLUTION|>--- conflicted
+++ resolved
@@ -17,7 +17,6 @@
    * the expressions directly or build a tree. Abstract class instead of an interface
    * to avoid the need to implement methods that never trigger for a given syntax.
    */
-<<<<<<< HEAD
   public static class Processor<T> {
     /** Called when an infix operator with the given name is parsed. */
     public T infix(String name, T left, T right) {
@@ -34,6 +33,10 @@
       throw new UnsupportedOperationException("prefix(" + name + ", " + argument + ')');
     }
 
+    public T primarySymbol(String name) {
+      throw new UnsupportedOperationException("primarySymbol(" + name + ")");
+    }
+
     /** Called when a suffix operator with the given name is parsed. */
     public T suffix(String name, T argument) {
       throw new UnsupportedOperationException("suffix(" + name + ", " + argument + ')');
@@ -48,26 +51,6 @@
     public T string(String value) {
       throw new UnsupportedOperationException("string(" + value + ')');
     }
-=======
-  public interface Processor<T> {
-    /** Called when an infixOperator operator with the given name is parsed. */
-    T infixOperator(String name, T left, T right);
-
-    /** Called when a prefixOperator operator with the given name is parsed. */
-    T prefixOperator(String name, T argument);
-
-    /** Called when a suffixOperator operator with the given name is parsed. */
-    T suffixOperator(String name, T argument);
-
-    /** Called when the given numberl literal is parsed. */
-    T numberLiteral(String value);
-
-    /** Called when the given (quoted) stringLiteral literal is parsed. */
-    T stringLiteral(char quote, String value);
-
-    /** Called when a primary primarySymbol is parsed */
-    T primarySymbol(String value);
->>>>>>> 39566869
 
     /** Called when the given identifier is parsed. */
     public T identifier(String name) {
@@ -243,18 +226,10 @@
 
     // Prefix
 
-<<<<<<< HEAD
     String candidate = tokenizer.currentValue;
-    if (operators.prefix.contains(candidate)) {
+    if (operators.get(OperatorType.PREFIX).contains(candidate)) {
       tokenizer.nextToken();
       return processor.prefix(candidate, parseOperator(tokenizer, precedence));
-=======
-    Operators operators = operators(precedence);
-    String operator = currentOperator(tokenizer);
-    if (operators.operators[OperatorType.PREFIX.ordinal()].contains(operator)) {
-      tokenizer.nextToken();
-      return processor.prefixOperator(operator, parseOperator(tokenizer, precedence));
->>>>>>> 39566869
     }
     if (operators.group.containsKey(candidate)) {
       tokenizer.nextToken();
@@ -265,20 +240,19 @@
     // Recursion
     T result = parseOperator(tokenizer, precedence + 1);
 
-<<<<<<< HEAD
     // Infix (including implicit)
 
     candidate = tokenizer.currentValue;
 
-    if (operators.infixRtl.contains(candidate)) {
+    if (operators.get(OperatorType.INFIX_RTL).contains(candidate)) {
       tokenizer.nextToken();
       return processor.infix(candidate, result, parseOperator(tokenizer, precedence));
     }
 
-    while (operators.infix.contains(candidate)
+    while (operators.get(OperatorType.INFIX).contains(candidate)
         || (precedence == implicitOperatorPrecedence && !candidate.isEmpty()
           && allSymbols.get(candidate) != Boolean.FALSE)) {
-      if (operators.infix.contains(candidate)) {
+      if (operators.get(OperatorType.INFIX).contains(candidate)) {
         tokenizer.nextToken();
         T right = parseOperator(tokenizer, precedence + 1);
         result = processor.infix(candidate, result, right);
@@ -287,40 +261,18 @@
         result = processor.implicit(result, right);
       }
       candidate = tokenizer.currentValue;
-=======
-    if (operators.get(OperatorType.INFIX_RTL).contains(operator)) {
+    }
+
+    // Suffix
+
+    while (operators.apply.containsKey(candidate)
+        || operators.get(OperatorType.SUFFIX).contains(candidate)) {
       tokenizer.nextToken();
-      return processor.infixOperator(operator, result, parseOperator(tokenizer, precedence));
-    }
-
-    while (operators.get(OperatorType.INFIX).contains(operator)) {
-      tokenizer.nextToken();
-      T right = parseOperator(tokenizer, precedence + 1);
-      result = processor.infixOperator(operator, result, right);
-      operator = currentOperator(tokenizer);
->>>>>>> 39566869
-    }
-
-    // Suffix
-
-<<<<<<< HEAD
-    while (operators.suffix.contains(candidate) || operators.apply.containsKey(candidate)) {
-      tokenizer.nextToken();
-      if (operators.suffix.contains(candidate)) {
-        result = processor.suffix(candidate, result);
-      } else {
+      if (operators.apply.containsKey(candidate)) {
         String[] apply = operators.apply.get(candidate);
         result = processor.apply(result, candidate, parseList(tokenizer, apply[0], apply[1]));
-=======
-    while (operators.apply.containsKey(operator) ||
-        operators.get(OperatorType.SUFFIX).contains(operator)) {
-      tokenizer.nextToken();
-      if (operators.apply.containsKey(operator)) {
-        String[] apply = operators.apply.get(operator);
-        result = processor.apply(result, operator, parseList(tokenizer, apply[0], apply[1]));
       } else {
-        result = processor.suffixOperator(operator, result);
->>>>>>> 39566869
+        result = processor.suffix(candidate, result);
       }
       candidate = tokenizer.currentValue;
     }
@@ -359,7 +311,7 @@
     T result;
     switch (tokenizer.currentType) {
       case NUMBER:
-        result = processor.numberLiteral(tokenizer.currentValue);
+        result = processor.number(tokenizer.currentValue);
         tokenizer.nextToken();
         break;
       case IDENTIFIER:
@@ -375,11 +327,7 @@
         }
         break;
       case STRING:
-<<<<<<< HEAD
         result = processor.string(tokenizer.currentValue);
-=======
-        result = processor.stringLiteral(tokenizer.currentQuote, tokenizer.currentValue);
->>>>>>> 39566869
         tokenizer.nextToken();
         break;
       case SYMBOL:
