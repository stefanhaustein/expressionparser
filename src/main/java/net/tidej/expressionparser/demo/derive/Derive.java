--- conflicted
+++ resolved
@@ -12,23 +12,16 @@
 
   public static void main(String[] args) throws IOException {
     ExpressionParser<Node> parser = new ExpressionParser<Node>(new TreeBuilder());
-    parser.addCallBrackets("(", null, ")");
-<<<<<<< HEAD
-    parser.addGroupBrackets(5, "(", null, ")");
-    parser.addInfixRtlOperators(4, "^");
-    parser.addPrefixOperators(3, "+", "-");
+    parser.addCallBrackets("(", null, ")" );
+    parser.addGroupBrackets(5, "(", null, ")" );
+    parser.addGroupBrackets(4, "(", null, ")");
+    parser.addOperators(ExpressionParser.OperatorType.INFIX_RTL, 4, "^");
+    parser.addOperators(ExpressionParser.OperatorType.PREFIX, 3, "+", "-");
     parser.setImplicitOperatorPrecedence(2);
-    parser.addInfixOperators(1, "*", "/");
-    parser.addInfixOperators(0, "+", "-");
-=======
-    parser.addGroupBrackets(4, "(", null, ")");
-      parser.addOperators(ExpressionParser.OperatorType.INFIX_RTL, 3, "^");
-      parser.addOperators(ExpressionParser.OperatorType.PREFIX, 2, "+", "-");
-      parser.addOperators(ExpressionParser.OperatorType.INFIX, 1, "*", "/");
-      parser.addOperators(ExpressionParser.OperatorType.INFIX, 0, "+", "-");
->>>>>>> 39566869
+    parser.addOperators(ExpressionParser.OperatorType.INFIX, 1, "*", "/");
+    parser.addOperators(ExpressionParser.OperatorType.INFIX, 0, "+", "-");
 
-      BufferedReader reader = new BufferedReader(new InputStreamReader(System.in));
+    BufferedReader reader = new BufferedReader(new InputStreamReader(System.in));
     while (true) {
       System.out.print("Expression?   ");
       String input = reader.readLine();
