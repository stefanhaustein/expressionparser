package net.tidej.expressionparser.demo.derive.tree;

import net.tidej.expressionparser.ExpressionParser;

import java.util.List;

public class TreeBuilder extends ExpressionParser.Processor<Node> {

  @Override
  public Node infixOperator(String name, Node left, Node right) {
    switch (name.charAt(0)) {
      case '+': return new Sum(left, right);
      case '-': return new Sum(left, new Negation(right));
      case '/': return new Product(left, new Reciprocal(right));
      case '*': return new Product(left, right);
      case '^': return new Power(left, right);
    }
    throw new UnsupportedOperationException("Unsupported infix operator: " + name);
  }

  @Override
<<<<<<< HEAD
  public Node implicit(Node left, Node right) {
    return infix("*", left, right);
  }

  @Override
  public Node suffix(String name, Node argument) {
=======
  public Node suffixOperator(String name, Node argument) {
>>>>>>> 39566869
    throw new UnsupportedOperationException("Unsupported suffix operator: " + name);
  }

  @Override
  public Node prefixOperator(String name, Node argument) {
    if (name.equals("-")) {
      return new Negation(argument);
    }
    if (name.equals("+")) {
      return argument;
    }
    throw new UnsupportedOperationException("Unsupported prefixOperator operator: " + name);
  }

  @Override
  public Node numberLiteral(String value) {
    return new Constant(Double.parseDouble(value));
  }

  @Override
<<<<<<< HEAD
=======
  public Node stringLiteral(char quote, String value) {
    throw new UnsupportedOperationException();
  }

  @Override
  public Node primarySymbol(String value) {
    throw new UnsupportedOperationException();
  }

  @Override
>>>>>>> 39566869
  public Node identifier(String name) {
    return new Variable(name);
  }

  @Override
  public Node group(String paren, List<Node> elements) {
    return elements.get(0);
  }

  @Override
  public Node call(String identifier, String bracket, List<Node> arguments) {
    if (arguments.size() != 1) {
      throw new IllegalArgumentException(identifier + ": " + arguments);
    }
    return new Function(identifier, arguments.get(0));
  }

  @Override
  public Node apply(Node base, String bracket, List<Node> arguments) {
    throw new UnsupportedOperationException();
  }
}<|MERGE_RESOLUTION|>--- conflicted
+++ resolved
@@ -7,7 +7,7 @@
 public class TreeBuilder extends ExpressionParser.Processor<Node> {
 
   @Override
-  public Node infixOperator(String name, Node left, Node right) {
+  public Node infix(String name, Node left, Node right) {
     switch (name.charAt(0)) {
       case '+': return new Sum(left, right);
       case '-': return new Sum(left, new Negation(right));
@@ -18,22 +18,12 @@
     throw new UnsupportedOperationException("Unsupported infix operator: " + name);
   }
 
-  @Override
-<<<<<<< HEAD
   public Node implicit(Node left, Node right) {
     return infix("*", left, right);
   }
 
   @Override
-  public Node suffix(String name, Node argument) {
-=======
-  public Node suffixOperator(String name, Node argument) {
->>>>>>> 39566869
-    throw new UnsupportedOperationException("Unsupported suffix operator: " + name);
-  }
-
-  @Override
-  public Node prefixOperator(String name, Node argument) {
+  public Node prefix(String name, Node argument) {
     if (name.equals("-")) {
       return new Negation(argument);
     }
@@ -44,24 +34,11 @@
   }
 
   @Override
-  public Node numberLiteral(String value) {
+  public Node number(String value) {
     return new Constant(Double.parseDouble(value));
   }
 
   @Override
-<<<<<<< HEAD
-=======
-  public Node stringLiteral(char quote, String value) {
-    throw new UnsupportedOperationException();
-  }
-
-  @Override
-  public Node primarySymbol(String value) {
-    throw new UnsupportedOperationException();
-  }
-
-  @Override
->>>>>>> 39566869
   public Node identifier(String name) {
     return new Variable(name);
   }
