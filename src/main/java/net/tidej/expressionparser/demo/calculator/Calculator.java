package net.tidej.expressionparser.demo.calculator;

import net.tidej.expressionparser.ExpressionParser;

import java.io.BufferedReader;
import java.io.IOException;
import java.io.InputStreamReader;
import java.util.HashMap;
import java.util.List;

public class Calculator {

  static HashMap<String, Double> variables = new HashMap<>();

  /**
   * Processes the calls from the parser directly to a Double value.
   */
  static class DoubleProcessor extends ExpressionParser.Processor<Double> {
    @Override
    public Double infixOperator(String name, Double left, Double right) {
      switch (name.charAt(0)) {
        case '+': return left + right;
        case '-': return left - right;
        case '*': return left * right;
        case '/': return left / right;
        case '^': return Math.pow(left, right);
        default:
          throw new IllegalArgumentException();
      }
    }

    @Override
<<<<<<< HEAD
    public Double implicit(Double left, Double right) {
      return left * right;
    }

    @Override
    public Double prefix(String name, Double argument) {
=======
    public Double prefixOperator(String name, Double argument) {
>>>>>>> 39566869
      return name.equals("-") ? -argument : argument;
    }

    @Override
    public Double suffixOperator(String name, Double argument) {
      throw new UnsupportedOperationException(name);
    }

    @Override
    public Double numberLiteral(String value) {
      return Double.parseDouble(value);
    }

    @Override
<<<<<<< HEAD
=======
    public Double stringLiteral(char quote, String value) {
      throw new UnsupportedOperationException("Strings not supported");
    }

    @Override
    public Double primarySymbol(String value) {
      throw new UnsupportedOperationException("symbol " + value);
    }

    @Override
>>>>>>> 39566869
    public Double identifier(String name) {
      Double value = variables.get(name);
      if (value == null) {
        throw new IllegalArgumentException("Undeclared variable: " + name);
      }
      return value;
    }

    @Override
    public Double group(String paren, List<Double> elements) {
      return elements.get(0);
    }

    /** 
     * Delegates function calls to Math via reflection.
     */
    @Override
    public Double call(String identifier, String bracket, List<Double> arguments) {
      if (identifier.equals("ln")) {
        identifier = "log";
      }
      Class<?>[] argTypes = new Class<?>[arguments.size()];
      Object[] args = new Object[arguments.size()];
      for (int i = 0; i < argTypes.length; i++) {
        argTypes[i] = Double.TYPE;
        args[i] = arguments.get(i);
      }
      try {
        return (Double) Math.class.getMethod(identifier, argTypes).invoke(null, args);
      } catch (Exception e) {
        throw new UnsupportedOperationException(identifier, e);
      }
    }

    @Override
    public Double apply(Double base, String bracket, List<Double> arguments) {
      throw new UnsupportedOperationException("apply");
    }
  }

  /**
   * Registers operations and precedences.
   */
  public static void main(String[] args) throws IOException {
    variables.put("tau", 2 * Math.PI);
    variables.put("pi", Math.PI);
    variables.put("e", Math.E);
    ExpressionParser<Double> parser = new ExpressionParser<Double>(new DoubleProcessor());
    parser.addCallBrackets("(", ",", ")");
<<<<<<< HEAD
    parser.addGroupBrackets(5, "(", null, ")" );
    parser.addInfixRtlOperators(4, "^" );
    parser.addPrefixOperators(3, "+", "-" );
    parser.setImplicitOperatorPrecedence(2);
    parser.addInfixOperators(1, "*", "/");
    parser.addInfixOperators(0, "+", "-");
    BufferedReader reader = new BufferedReader(new InputStreamReader(System.in));
=======
    parser.addGroupBrackets(4, "(", null, ")");
      parser.addOperators(ExpressionParser.OperatorType.INFIX_RTL, 3, "^");
      parser.addOperators(ExpressionParser.OperatorType.PREFIX, 2, "+", "-");
      parser.addOperators(ExpressionParser.OperatorType.INFIX, 1, "*", "/");
      parser.addOperators(ExpressionParser.OperatorType.INFIX, 0, "+", "-");
      BufferedReader reader = new BufferedReader(new InputStreamReader(System.in));
>>>>>>> 39566869
    while (true) {
      System.out.print("Expression? ");
      String input = reader.readLine();
      if (input == null || input.isEmpty()) {
        break;
      }
      try {
        System.out.println("Result:     " + parser.parse(input));
      } catch (ExpressionParser.ParsingException e) {
        System.out.print("Error -----");
        for (int i = 0; i < e.position; i++) {
          System.out.print("-");
        }
        System.out.println("^: " + e.getMessage());
      } catch (RuntimeException e) {
        e.printStackTrace();
      }
    }
  }
}<|MERGE_RESOLUTION|>--- conflicted
+++ resolved
@@ -1,6 +1,7 @@
 package net.tidej.expressionparser.demo.calculator;
 
 import net.tidej.expressionparser.ExpressionParser;
+import net.tidej.expressionparser.ExpressionParser.OperatorType;
 
 import java.io.BufferedReader;
 import java.io.IOException;
@@ -17,7 +18,7 @@
    */
   static class DoubleProcessor extends ExpressionParser.Processor<Double> {
     @Override
-    public Double infixOperator(String name, Double left, Double right) {
+    public Double infix(String name, Double left, Double right) {
       switch (name.charAt(0)) {
         case '+': return left + right;
         case '-': return left - right;
@@ -29,44 +30,26 @@
       }
     }
 
-    @Override
-<<<<<<< HEAD
     public Double implicit(Double left, Double right) {
       return left * right;
     }
 
     @Override
     public Double prefix(String name, Double argument) {
-=======
-    public Double prefixOperator(String name, Double argument) {
->>>>>>> 39566869
       return name.equals("-") ? -argument : argument;
     }
 
     @Override
-    public Double suffixOperator(String name, Double argument) {
+    public Double suffix(String name, Double argument) {
       throw new UnsupportedOperationException(name);
     }
 
     @Override
-    public Double numberLiteral(String value) {
+    public Double number(String value) {
       return Double.parseDouble(value);
     }
 
     @Override
-<<<<<<< HEAD
-=======
-    public Double stringLiteral(char quote, String value) {
-      throw new UnsupportedOperationException("Strings not supported");
-    }
-
-    @Override
-    public Double primarySymbol(String value) {
-      throw new UnsupportedOperationException("symbol " + value);
-    }
-
-    @Override
->>>>>>> 39566869
     public Double identifier(String name) {
       Double value = variables.get(name);
       if (value == null) {
@@ -116,22 +99,13 @@
     variables.put("e", Math.E);
     ExpressionParser<Double> parser = new ExpressionParser<Double>(new DoubleProcessor());
     parser.addCallBrackets("(", ",", ")");
-<<<<<<< HEAD
-    parser.addGroupBrackets(5, "(", null, ")" );
-    parser.addInfixRtlOperators(4, "^" );
-    parser.addPrefixOperators(3, "+", "-" );
+    parser.addGroupBrackets(5, "(", null, ")");
+    parser.addOperators(OperatorType.INFIX_RTL, 4, "^");
+    parser.addOperators(OperatorType.PREFIX, 3, "+", "-");
     parser.setImplicitOperatorPrecedence(2);
-    parser.addInfixOperators(1, "*", "/");
-    parser.addInfixOperators(0, "+", "-");
+    parser.addOperators(OperatorType.INFIX, 1, "*", "/");
+    parser.addOperators(OperatorType.INFIX, 0, "+", "-");
     BufferedReader reader = new BufferedReader(new InputStreamReader(System.in));
-=======
-    parser.addGroupBrackets(4, "(", null, ")");
-      parser.addOperators(ExpressionParser.OperatorType.INFIX_RTL, 3, "^");
-      parser.addOperators(ExpressionParser.OperatorType.PREFIX, 2, "+", "-");
-      parser.addOperators(ExpressionParser.OperatorType.INFIX, 1, "*", "/");
-      parser.addOperators(ExpressionParser.OperatorType.INFIX, 0, "+", "-");
-      BufferedReader reader = new BufferedReader(new InputStreamReader(System.in));
->>>>>>> 39566869
     while (true) {
       System.out.print("Expression? ");
       String input = reader.readLine();
