package net.tidej.expressionparser.demo.sets;

import net.tidej.expressionparser.ExpressionParser;

import java.io.BufferedReader;
import java.io.IOException;
import java.io.InputStreamReader;
import java.util.LinkedHashSet;
import java.util.List;
import java.util.Set;

/**
 * Demo for set expression operators.
 */
public class SetDemo {

  static class SetProcessor extends ExpressionParser.Processor<Object> {

    private Set<Object> assertSet(Object o) {
      if (!(o instanceof Set)) {
        throw new RuntimeException("Set expected for " + o);
      }
      return (Set<Object>) o;
    }

    @Override
    public Object infixOperator(String name, Object left, Object right) {
      if (name.equals("\u2229")) {  // intersection
        assertSet(left).retainAll(assertSet(right));
        return left;
      }
      if (name.equals("\u222a")) {  // union
        assertSet(left).addAll(assertSet(right));
        return left;
      }
      if (name.equals("\u2216") || name.equals("\\")) {  // set minus
        assertSet(left).removeAll(assertSet(right));
        return left;
      }
      throw new UnsupportedOperationException(name);
    }

    @Override
<<<<<<< HEAD
    public Object number(String value) {
=======
    public Object prefixOperator(String name, Object argument) {
      throw new UnsupportedOperationException("prefixOperator operator: " + name);
    }

    @Override
    public Object suffixOperator(String name, Object argument) {
      throw new UnsupportedOperationException("suffixOperator operator: " + name);
    }

    @Override
    public Object numberLiteral(String value) {
>>>>>>> 39566869
      return Double.parseDouble(value);
    }

    @Override
<<<<<<< HEAD
    public Object string(String value) {
      return value;
=======
    public Object stringLiteral(char quote, String value) {
      return quote + value + quote;
>>>>>>> 39566869
    }

    @Override
    public Object primarySymbol(String name) {
      if (name.equals("\u2205")){
        return new LinkedHashSet<Object>();
      }
      throw new UnsupportedOperationException("Symbol: " + name);
    }

      @Override
    public Object identifier(String name) {
      return name;
    }

    @Override
    public Object group(String paren, List<Object> elements) {
      if (paren.equals("(")) {
        return elements.get(0);
      }
      if (paren.equals("{")) {
        LinkedHashSet<Object> set = new LinkedHashSet<>();
        set.addAll(elements);
        return set;
      }
      if (paren.equals("|")) {
        Object o = elements.get(0);
        if (o instanceof Set) {
          return ((Set) o).size();
        }
        if (o instanceof Double) {
          return Math.abs((Double) o);
        }
        throw new RuntimeException("Can't apply || to " + o);
      }
      return super.group(paren, elements);
    }
  }

  public static void main(String[] args) throws IOException {
    System.out.println("Operators: \u2229 \u222a \u2216 \u2205");
    ExpressionParser<Object> parser = new ExpressionParser<>(new SetProcessor());
    parser.addGroupBrackets(2, "(", null, ")");
    parser.addGroupBrackets(2, "{", ",", "}");
    parser.addGroupBrackets(2, "|", null, "|");
    parser.addOperators(ExpressionParser.OperatorType.INFIX, 1, "\u2229");
    parser.addOperators(ExpressionParser.OperatorType.INFIX, 0, "\u222a", "\u2216", "\\");
    parser.addPrimarySymbols("\u2205");
    BufferedReader reader = new BufferedReader(new InputStreamReader(System.in));
    while (true) {
      System.out.print("Expression? ");
      String input = reader.readLine();
      if (input == null || input.isEmpty()) {
        break;
      }
      try {
        System.out.println("Result:     " + parser.parse(input).toString().replace('[', '{').replace(']', '}'));
      } catch (ExpressionParser.ParsingException e) {
        System.out.print("Error -----");
        for (int i = 0; i < e.position; i++) {
          System.out.print("-");
        }
        System.out.println("^: " + e.getMessage());
      } catch (RuntimeException e) {
        System.out.println("Error: " + e.toString());
      }
    }
  }
}<|MERGE_RESOLUTION|>--- conflicted
+++ resolved
@@ -24,7 +24,7 @@
     }
 
     @Override
-    public Object infixOperator(String name, Object left, Object right) {
+    public Object infix(String name, Object left, Object right) {
       if (name.equals("\u2229")) {  // intersection
         assertSet(left).retainAll(assertSet(right));
         return left;
@@ -41,32 +41,13 @@
     }
 
     @Override
-<<<<<<< HEAD
     public Object number(String value) {
-=======
-    public Object prefixOperator(String name, Object argument) {
-      throw new UnsupportedOperationException("prefixOperator operator: " + name);
-    }
-
-    @Override
-    public Object suffixOperator(String name, Object argument) {
-      throw new UnsupportedOperationException("suffixOperator operator: " + name);
-    }
-
-    @Override
-    public Object numberLiteral(String value) {
->>>>>>> 39566869
       return Double.parseDouble(value);
     }
 
     @Override
-<<<<<<< HEAD
     public Object string(String value) {
       return value;
-=======
-    public Object stringLiteral(char quote, String value) {
-      return quote + value + quote;
->>>>>>> 39566869
     }
 
     @Override
@@ -77,7 +58,7 @@
       throw new UnsupportedOperationException("Symbol: " + name);
     }
 
-      @Override
+    @Override
     public Object identifier(String name) {
       return name;
     }
